""" Parent class for Mujoco Pybullet Environments
"""

import abc
import pybullet
import time
from perls2.worlds.world import World
from perls2.worlds.bullet_world import BulletWorld
from perls2.arenas.real_arena import RealArena
from perls2.robots.real_robot_interface import RealRobotInterface
from perls2.sensors.kinect_camera_interface import KinectCameraInterface


class RealWorld(World):
    """
    Typically, an env will have one robot with one camera as well as
    logic to have the robot execute a particular task.
    """

    def __init__(self,
                 config=None,
                 use_visualizer=False,
                 name='DefaultEnv'):
        """ Initialize.

        Parameters
        ----------
        config: dict
            A dict with config parameters. For initialization the relevant
            parameters that should be defined are:
             - robot:type
             - sensor:type
        """
        self.config = config

        self.name = name
        self.use_visualizer = use_visualizer

        # Learning parameters
        self.episode_num = 0

        self.arena = RealArena(self.config)

        self.robot_interface = RealRobotInterface.create(
            config=self.config,
            controlType=self.config['controller']['selected_type'])
<<<<<<< HEAD
        if isinstance(self.config['sensor']['camera'], dict):
            self.has_camera = True
            self.camera_interface = KinectCameraInterface(self.config)
        else:
            self.has_camera = False
=======

        self.has_camera = False
        if isinstance(self.config['sensor']['camera'], dict):
            self.has_camera = True
            self.camera_interface = KinectCameraInterface(self.config)
>>>>>>> a9d9034c

        self.is_sim = False

        self.dim_num = 0

    def reset(self):
        """Reset the environment.

        Returns:
            The observation.
        """
        # reload robot to restore body after any collisions
        self.robot_interface.reset()

    def step(self, start=None):
        """Take a step.

        Args:
            start (float): time.time() timestamp taken from before policy computes action.
                This is to enforce policy frequency.
        Returns: None

        Takes a step forward, since this happens naturally in reality, we don't
        do anything.
        """
        if start is None:
            start = time.time()
        self.robot_interface.step()

        while (time.time() - start) < (1./float(self.config['policy_freq'])):
            pass
        self.action_set = False<|MERGE_RESOLUTION|>--- conflicted
+++ resolved
@@ -44,19 +44,13 @@
         self.robot_interface = RealRobotInterface.create(
             config=self.config,
             controlType=self.config['controller']['selected_type'])
-<<<<<<< HEAD
-        if isinstance(self.config['sensor']['camera'], dict):
-            self.has_camera = True
-            self.camera_interface = KinectCameraInterface(self.config)
+
+        if 'sensor' in self.config:
+            if 'camera' in self.config['sensor']
+                self.has_camera = True
+                self.camera_interface = KinectCameraInterface(self.config)
         else:
             self.has_camera = False
-=======
-
-        self.has_camera = False
-        if isinstance(self.config['sensor']['camera'], dict):
-            self.has_camera = True
-            self.camera_interface = KinectCameraInterface(self.config)
->>>>>>> a9d9034c
 
         self.is_sim = False
 
