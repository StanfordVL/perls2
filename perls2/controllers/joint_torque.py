from perls2.controllers.base_controller import Controller
from perls2.controllers.robot_model.model import Model
import perls2.controllers.utils.control_utils as C
import perls2.controllers.utils.transform_utils as T
import numpy as np


class JointTorqueController(Controller):
    """
    Controller for joint torque

    Attributes:
        robot_model (Model): model of robot containing state and parameters.

        input_max (float or list of floats): Maximum above which an inputted action will be clipped.

        input_min (float or list of floats): Minimum below which an inputted action will be clipped.

        output_max (float or list of float): Maximum which defines upper end of scaling range when scaling an input
            action.
        output_min (float or list of float): Minimum which defines lower end of scaling range when scaling an input
            action.
        interpolator (LinearInterpolator): Interpolator object to be used for interpolating between consecutive goals..
        goal_torque (list of float): goal torques for controller.
        current_torque (list of float): current torque being outputted.
        joint_dim (int): number of joints in the arm (usually 7.)
        torques (list): 7f list of torques.
    """

    def __init__(self,
                 robot_model,
                 input_max=1,
                 input_min=-1,
                 output_max=1.0,
                 output_min=-1.0,
                 control_freq=20,
                 interpolator=None,
<<<<<<< HEAD
                 ):
        """ Initialize Joint Torque Controller.

        Args:
            robot_model (Model): model of robot containing state and parameters.

            input_max (float or list of floats): Maximum above which an inputted action will be clipped.
=======
                 **kwargs):
>>>>>>> 595fb08e

            input_min (float or list of floats): Minimum below which an inputted action will be clipped.

            output_max (float or list of float): Maximum which defines upper end of scaling range when scaling an input
                action.
            output_min (float or list of float): Minimum which defines lower end of scaling range when scaling an input
                action.
            interpolator (LinearInterpolator): Interpolator object to be used for interpolating between consecutive goals..
            goal_torque (list of float): goal torques for controller.
            current_torque (list of float): current torque being outputted.

        """
        super(JointTorqueController, self).__init__()
        # input and output max and min
        self.input_max = input_max
        self.input_min = input_min
        self.output_max = output_max
        self.output_min = output_min

        # joint dimension (action space for control)
        self.joint_dim = robot_model.joint_dim

        # control frequency
        self.control_freq = control_freq

        # robot model
        self.model = robot_model

        # interpolator
        self.interpolator = interpolator

        # initialize torques
        self.goal_torque = None                         # Goal torque desired, pre-compensation
        self.current_torque = np.zeros(self.joint_dim)  # Current torques being outputted, pre-compensation
        self.torques = None                             # Torques returned every time run_controller is called

        self.set_goal(np.zeros(self.joint_dim))

    def set_goal(self, torques):
        """ Set goal torques.

        Args:
            torques (list): 7f list of torques to command to the robot.

        Returns:
            None
        """
        self.model.update()

        # Check to make sure delta is size self.joint_dim
        assert len(torques) == self.joint_dim, "Torque length must be equal to the robot's joint dimension space!"

        self.goal_torque = self.scale_action(torques)
        if self.interpolator is not None:
            self.interpolator.set_goal(self.goal_torque)

    def run_controller(self):
        """ Run controller to calculate torques.

        Args:
            action (list): list of torques
        """

        # Next, check whether goal has been set
        assert self.goal_torque is not None, "Error: Joint torque goal has not been set yet!"

        # Only linear interpolator is currently supported
        if self.interpolator is not None:
            if self.interpolator.order == 1:
                # Linear case
                self.current_torque = self.interpolator.get_interpolated_goal()
            else:
                # Nonlinear case not currently supported
                pass
        else:
            self.current_torque = np.array(self.goal_torque)

        # Add torque compensation
        self.torques = self.current_torque + self.model.torque_compensation

        # Return final torques
        return self.torques<|MERGE_RESOLUTION|>--- conflicted
+++ resolved
@@ -35,7 +35,6 @@
                  output_min=-1.0,
                  control_freq=20,
                  interpolator=None,
-<<<<<<< HEAD
                  ):
         """ Initialize Joint Torque Controller.
 
@@ -43,9 +42,6 @@
             robot_model (Model): model of robot containing state and parameters.
 
             input_max (float or list of floats): Maximum above which an inputted action will be clipped.
-=======
-                 **kwargs):
->>>>>>> 595fb08e
 
             input_min (float or list of floats): Minimum below which an inputted action will be clipped.
 
