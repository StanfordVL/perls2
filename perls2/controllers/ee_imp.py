from perls2.controllers.base_controller import Controller
from perls2.controllers.robot_model.model import Model
from perls2.controllers.utils.control_utils import *
import perls2.controllers.utils.transform_utils as T
import numpy as np
import time
import math
class EEImpController(Controller):
    """ Class definition for End-effector Impedance Controller. 

    End effector impedance uses PD control to reach desired end-effector 
    position and orientation. 

    Attributes: 
        input_max (float or list of float): Maximum above which an inputted action will be clipped. Can be either be
            a scalar (same value for all action dimensions), or a list (specific values for each dimension). If the
            latter, dimension should be the same as the control dimension for this controller
        
        input_min (float or list of float): Minimum below which an inputted action will be clipped. Can be either be
            a scalar (same value for all action dimensions), or a list (specific values for each dimension). If the
            latter, dimension should be the same as the control dimension for this controller
        
        output_max (float or list of float): Maximum which defines upper end of scaling range when scaling an input
            action. Can be either be a scalar (same value for all action dimensions), or a list (specific values for
            each dimension). If the latter, dimension should be the same as the control dimension for this controller
        
        output_min (float or list of float): Minimum which defines upper end of scaling range when scaling an input
            action. Can be either be a scalar (same value for all action dimensions), or a list (specific values for
            each dimension). If the latter, dimension should be the same as the control dimension for this controller
        
        kp (float or list of float): positional gain for determining desired torques based upon the pos / ori errors.
            Can be either be a scalar (same value for all action dims), or a list (specific values for each dim)
        
        damping (float or list of float): used in conjunction with kp to determine the velocity gain for determining
            desired torques based upon the pos / ori errors. Can be either be a scalar (same value for all action dims),
            or a list (specific values for each dim)
        policy_freq (int): Frequency at which actions from the robot policy are fed into this controller
        
        position_limits (2-list of float or 2-list of list of floats): Limits (m) below and above which the magnitude
            of a calculated goal eef position will be clipped. Can be either be a 2-list (same min/max value for all
            cartesian dims), or a 2-list of list (specific min/max values for each dim)
        
        orientation_limits (2-list of float or 2-list of list of floats): [Lower_bounds, upper_bounds]. Limits (rad) below and above which the
            magnitude of a calculated goal eef orientation will be clipped. Can be either be a 2-list
            (same min/max value for all joint dims), or a 2-list of list (specific min/mx values for each dim)
        
        interpolator_pos (Interpolator): Interpolator object to be used for interpolating from the current position to
            the goal position during each timestep between inputted actions
        
        interpolator_ori (Interpolator): Interpolator object to be used for interpolating from the current orientation
            to the goal orientation during each timestep between inputted actions
        
        control_ori (bool): Whether inputted actions will control both pos and ori or exclusively pos
        
        uncouple_pos_ori (bool): Whether to decouple torques meant to control pos and torques meant to control ori
        
        **kwargs: Does nothing; placeholder to "sink" any additional arguments so that instantiating this controller
            via an argument dict that has additional extraneous arguments won't raise an error

    """

    def __init__(self,
                 robot_model,
                 input_max=1,
                 input_min=-1,
                 output_max=1.0,
                 output_min=-1.0,
                 kp=50,
                 damping=1,
                 control_freq=20,
                 position_limits=None,
                 orientation_limits=[[-math.pi/2]*3, [math.pi/2]*3],
                 interpolator_pos=None,
                 interpolator_ori=None,
                 uncouple_pos_ori=True,
                 ):

        super(EEImpController, self).__init__()
        # input and output max and min
        self.input_max = input_max
        self.input_min = input_min
        self.output_max = output_max
        self.output_min = output_min

        # limits
        self.position_limits = position_limits
        self.orientation_limits = np.array(orientation_limits)

        # kp kv
        if kp is list:
            self.kp = kp
        else:
            self.kp = np.ones(6) * kp
        self.kv = np.ones(6) * 2 * np.sqrt(self.kp) * damping

        # control frequency
        self.control_freq = control_freq

        # robot model
        self.model = robot_model

        # interpolator
        self.interpolator_pos = interpolator_pos
        self.interpolator_ori = interpolator_ori
        # self.interpolator_ori = None
        # todo: orientation interpolators change to relative! refactor!

        # whether or not pos and ori want to be uncoupled
        self.uncoupling = uncouple_pos_ori

        # initialize
        self.goal_ori = None
        self.goal_pos = None

        self.relative_ori = np.zeros(3)

        self.set_goal(np.zeros(6))

    def set_goal(self, delta, set_pos=None, set_ori=None, **kwargs):
        if not (isinstance(set_pos, np.ndarray)) and set_pos is not None:
            set_pos = np.array(set_pos)
        if not (isinstance(set_ori, np.ndarray)) and set_ori is not None:
            set_ori = np.array(set_ori)
        self.model.update()

        if delta is not None:
            if (len(delta) <6):
              raise ValueError("incorrect delta dimension")

            scaled_delta = self.scale_action(delta)
      # We only want to update goal orientation if there is a valid delta ori value
        # use math.isclose instead of numpy because numpy is slow
<<<<<<< HEAD
            # bools = [0. if np.isclose(elem, 0.) else 1. for elem in scaled_delta[3:]]
            # if sum(bools) > 0.:
=======

>>>>>>> 729be008
            self.goal_ori = set_goal_orientation(scaled_delta[3:],
                                                     self.model.ee_ori_mat,
                                                     orientation_limit=self.orientation_limits,
                                                     set_ori=set_ori,
                                                     axis_angle=False)

            self.goal_pos = set_goal_position(scaled_delta[:3],
                                              self.model.ee_pos,
                                              position_limit=self.position_limits,
                                              set_pos=set_pos)
        else:
            scaled_delta = None
            self.goal_ori = set_goal_orientation(None,
                                                 self.model.ee_ori_mat,
                                                 orientation_limit=self.orientation_limits,
                                                 set_ori=T.quat2mat(set_ori))

            self.goal_pos = set_goal_position(None,
                                              self.model.ee_pos,
                                              position_limit=self.position_limits,
                                              set_pos=set_pos)


        if self.interpolator_pos is not None:
            self.interpolator_pos.set_goal(self.goal_pos)

        if self.interpolator_ori is not None:
            self.ori_ref = np.array(self.model.ee_ori_mat) #reference is the current orientation at start
            self.interpolator_ori.set_goal(self.model.ee_ori_quat) # goal is the clipped orientation. 
            self.relative_ori = np.zeros(3) #relative orientation always starts at 0
    
    
    def run_controller(self):
        # TODO: check if goal has been set.
        desired_vel_pos = 0.0
        desired_acc_pos = 0.0
        desired_vel_ori = 0.0
        desired_acc_ori = 0.0

        if self.interpolator_pos is not None:
            if self.interpolator_pos.order == 4:
                interpolated_results = self.interpolator_pos.get_interpolated_goal(self.model.ee_pos)
                desired_pos = interpolated_results[0:3]
                desired_vel_pos = interpolated_results[3:6]
                desired_acc_pos = interpolated_results[6:]
            else:
                desired_pos = self.interpolator_pos.get_interpolated_goal(self.model.ee_pos)
        else:
            desired_pos = np.array(self.goal_pos)

        if self.interpolator_ori is not None:

            desired_ori = T.quat2mat(self.interpolator_ori.get_interpolated_goal(self.model.ee_ori_quat))
            ori_error = orientation_error(desired_ori, self.model.ee_ori_mat)

            if self.interpolator_ori.order == 4:
                desired_vel_ori = interpolated_results[3:6]
                desired_acc_ori = interpolated_results[6:]
                self.ori_interpolate_started = True

        else:
            desired_ori = np.array(self.goal_ori)
            ori_error = orientation_error(desired_ori, self.model.ee_ori_mat)

        position_error = desired_pos - self.model.ee_pos
        vel_pos_error = desired_vel_pos - self.model.ee_pos_vel
        desired_force = (np.multiply(np.array(position_error), np.array(self.kp[0:3]))
                         + np.multiply(vel_pos_error, self.kv[0:3])) + desired_acc_pos

        vel_ori_error = desired_vel_ori - self.model.ee_ori_vel
        desired_torque = (np.multiply(np.array(ori_error), np.array(self.kp[3:6]))
                          + np.multiply(vel_ori_error, self.kv[3:6])) + desired_acc_ori
        
        lambda_full, lambda_pos, lambda_ori, nullspace_matrix = opspace_matrices(self.model.mass_matrix,
                                                                                 self.model.J_full,
                                                                                 self.model.J_pos,
                                                                                 self.model.J_ori)
        if self.uncoupling:
            decoupled_force = np.dot(lambda_pos, desired_force)
            decoupled_torque = np.dot(lambda_ori, desired_torque)
            decoupled_wrench = np.concatenate([decoupled_force, decoupled_torque])
        else:
            desired_wrench = np.concatenate([desired_force, desired_torque])
            decoupled_wrench = np.dot(lambda_full, desired_wrench)


        self.torques = np.dot(self.model.J_full.T, decoupled_wrench) + self.model.torque_compensation
        # todo: null space! (as a wrapper)
        return self.torques

    def reset_goal(self):
        self.set_goal(np.zeros(6))<|MERGE_RESOLUTION|>--- conflicted
+++ resolved
@@ -129,13 +129,9 @@
 
             scaled_delta = self.scale_action(delta)
       # We only want to update goal orientation if there is a valid delta ori value
-        # use math.isclose instead of numpy because numpy is slow
-<<<<<<< HEAD
+        # use math.isclose insad of numpy because numpy is slow
             # bools = [0. if np.isclose(elem, 0.) else 1. for elem in scaled_delta[3:]]
-            # if sum(bools) > 0.:
-=======
-
->>>>>>> 729be008
+            # if sum(bools) > 0.
             self.goal_ori = set_goal_orientation(scaled_delta[3:],
                                                      self.model.ee_ori_mat,
                                                      orientation_limit=self.orientation_limits,
